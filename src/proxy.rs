--- conflicted
+++ resolved
@@ -462,11 +462,7 @@
             Rule::new(Action::Deny, r".*").unwrap(),
         ];
 
-<<<<<<< HEAD
         let rule_engine = RuleEngine::new(rules, false, None);
-=======
-        let rule_engine = RuleEngine::new(rules, false);
->>>>>>> 1faecaff
         let proxy = ProxyServer::new(Some(8080), Some(8443), rule_engine, None);
 
         assert_eq!(proxy.http_port, Some(8080));
@@ -477,11 +473,7 @@
     async fn test_proxy_server_auto_port() {
         let rules = vec![Rule::new(Action::Allow, r".*").unwrap()];
 
-<<<<<<< HEAD
         let rule_engine = RuleEngine::new(rules, false, None);
-=======
-        let rule_engine = RuleEngine::new(rules, false);
->>>>>>> 1faecaff
         let mut proxy = ProxyServer::new(None, None, rule_engine, None);
 
         let (http_port, https_port) = proxy.start().await.unwrap();

--- conflicted
+++ resolved
@@ -29,7 +29,6 @@
     #[arg(short = 'c', long = "config", value_name = "FILE")]
     config: Option<String>,
 
-<<<<<<< HEAD
     /// Log actions without blocking
     #[arg(long = "dry-run")]
     dry_run: bool,
@@ -37,11 +36,6 @@
     /// Append requests to a log file
     #[arg(long = "request-log", value_name = "FILE")]
     request_log: Option<String>,
-=======
-    /// Monitor without filtering
-    #[arg(long = "log-only")]
-    log_only: bool,
->>>>>>> 1faecaff
 
     /// Interactive approval mode
     #[arg(long = "interactive")]
@@ -324,7 +318,6 @@
 
     // Build rules from command line arguments
     let rules = build_rules(&args)?;
-<<<<<<< HEAD
     let request_log = if let Some(path) = &args.request_log {
         Some(Arc::new(Mutex::new(
             OpenOptions::new()
@@ -338,13 +331,6 @@
     };
     let rule_engine = RuleEngine::new(rules, args.dry_run, request_log);
 
-    // Get ports from env vars (optional)
-    let http_port = std::env::var("HTTPJAIL_HTTP_BIND")
-        .ok()
-        .and_then(|s| s.parse::<u16>().ok());
-=======
-    let rule_engine = RuleEngine::new(rules, args.log_only);
-
     // Parse bind configuration from env vars
     // Supports both "port" and "ip:port" formats
     fn parse_bind_config(env_var: &str) -> (Option<u16>, Option<std::net::IpAddr>) {
@@ -361,7 +347,6 @@
                     return (port, ip);
                 }
             }
->>>>>>> 1faecaff
 
             // Try to parse as just a port number
             if let Ok(port) = val.parse::<u16>() {
@@ -558,11 +543,7 @@
             Rule::new(Action::Deny, r".*").unwrap(),
         ];
 
-<<<<<<< HEAD
         let engine = RuleEngine::new(rules, false, None);
-=======
-        let engine = RuleEngine::new(rules, false);
->>>>>>> 1faecaff
 
         // Test allow rule
         assert!(matches!(
@@ -584,7 +565,6 @@
     }
 
     #[test]
-<<<<<<< HEAD
     fn test_dry_run_mode() {
         let rules = vec![Rule::new(Action::Deny, r".*").unwrap()];
 
@@ -593,16 +573,6 @@
         // In dry-run mode, everything should be allowed
         assert!(matches!(
             engine.evaluate(Method::GET, "https://example.com"),
-=======
-    fn test_log_only_mode() {
-        let rules = vec![Rule::new(Action::Deny, r".*").unwrap()];
-
-        let engine = RuleEngine::new(rules, true);
-
-        // In log-only mode, everything should be allowed
-        assert!(matches!(
-            engine.evaluate(Method::POST, "https://example.com"),
->>>>>>> 1faecaff
             Action::Allow
         ));
     }
@@ -622,13 +592,8 @@
         let args = Args {
             rules: vec![],
             config: Some(file.path().to_str().unwrap().to_string()),
-<<<<<<< HEAD
             dry_run: false,
             request_log: None,
-            no_tls_intercept: false,
-=======
-            log_only: false,
->>>>>>> 1faecaff
             interactive: false,
             weak: false,
             verbose: 0,

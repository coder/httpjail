--- conflicted
+++ resolved
@@ -17,10 +17,6 @@
 #[command(version = env!("VERSION_WITH_GIT_HASH"), about, long_about = None)]
 #[command(about = "Monitor and restrict HTTP/HTTPS requests from processes")]
 struct Args {
-<<<<<<< HEAD
-    #[arg(short = 's', long = "script", value_name = "PROG")]
-    script: Option<String>,
-=======
     /// Use script for evaluating requests
     /// The script receives environment variables:
     ///   HTTPJAIL_URL, HTTPJAIL_METHOD, HTTPJAIL_HOST, HTTPJAIL_SCHEME, HTTPJAIL_PATH
@@ -28,7 +24,6 @@
     /// stdout becomes additional context in the 403 response
     #[arg(long = "sh", value_name = "PROG")]
     sh: Option<String>,
->>>>>>> ae9a556a
 
     #[arg(
         long = "js",
@@ -72,10 +67,6 @@
     server: bool,
 
     /// Evaluate rule against a URL and exit (dry-run)
-<<<<<<< HEAD
-    /// Forms:
-    ///   URL             (defaults to GET)
-    ///   METHOD URL      (e.g., "POST https://example.com")
     #[arg(
         long = "test",
         value_name = "[METHOD] URL",
@@ -85,17 +76,7 @@
     )]
     test: Option<Vec<String>>,
 
-=======
-    #[arg(
-        long = "test",
-        value_name = "[METHOD] URL",
-        conflicts_with = "server",
-        conflicts_with = "cleanup"
-    )]
-    test: Option<String>,
-
     /// Command and arguments to execute
->>>>>>> ae9a556a
     #[arg(trailing_var_arg = true, required_unless_present_any = ["cleanup", "server", "test"])]
     command: Vec<String>,
 }
@@ -343,7 +324,6 @@
     };
 
     // Handle test (dry-run) mode: evaluate the rule against a URL and exit
-<<<<<<< HEAD
     if let Some(test_vals) = &args.test {
         let (method, url) = if test_vals.len() == 1 {
             let s = &test_vals[0];
@@ -366,34 +346,6 @@
                 .or_else(|_| maybe_method.to_ascii_uppercase().parse::<Method>())
                 .unwrap_or(Method::GET);
             (method, url.clone())
-=======
-    if let Some(test_arg) = &args.test {
-        // Parse the test argument: if it contains two words, the first is the method
-        let (method, url) = if let Some(space_pos) = test_arg.find(' ') {
-            let method_str = &test_arg[..space_pos];
-            let url = &test_arg[space_pos + 1..].trim();
-
-            // Parse the method string
-            let method = match method_str.to_uppercase().as_str() {
-                "GET" => Method::GET,
-                "POST" => Method::POST,
-                "PUT" => Method::PUT,
-                "DELETE" => Method::DELETE,
-                "HEAD" => Method::HEAD,
-                "OPTIONS" => Method::OPTIONS,
-                "CONNECT" => Method::CONNECT,
-                "PATCH" => Method::PATCH,
-                "TRACE" => Method::TRACE,
-                _ => {
-                    eprintln!("Invalid HTTP method: {}", method_str);
-                    std::process::exit(1);
-                }
-            };
-            (method, url.to_string())
-        } else {
-            // Single word: default to GET
-            (Method::GET, test_arg.clone())
->>>>>>> ae9a556a
         };
 
         let eval = rule_engine
@@ -510,8 +462,10 @@
             shutdown_clone.store(true, Ordering::SeqCst);
 
             // Cleanup jail unless testing flag is set
-            if !no_cleanup && let Err(e) = jail_for_signal.cleanup() {
-                warn!("Failed to cleanup jail on signal: {}", e);
+            if !no_cleanup {
+                if let Err(e) = jail_for_signal.cleanup() {
+                    warn!("Failed to cleanup jail on signal: {}", e);
+                }
             }
 
             // Exit with signal termination status

--- conflicted
+++ resolved
@@ -38,12 +38,9 @@
 ctrlc = "3.4"
 url = "2.5"
 v8 = "129"
-<<<<<<< HEAD
 serde = { version = "1.0", features = ["derive"] }
 serde_json = "1.0"
-=======
 simple-dns = "0.7"
->>>>>>> 0c1683c4
 
 [target.'cfg(target_os = "macos")'.dependencies]
 libc = "0.2"

name: Tests

on:
  push:
    branches:
      - main
  pull_request:

env:
  CARGO_TERM_COLOR: always
  RUST_BACKTRACE: 1

jobs:
  test-macos:
    name: macOS Integration Tests
    runs-on: macos-15-xlarge

    steps:
      - uses: actions/checkout@v4

      - name: Install Rust
        uses: dtolnay/rust-toolchain@stable
        with:
          toolchain: stable

      - name: Setup Rust cache
        uses: Swatinem/rust-cache@v2

      - name: Install nextest
        uses: taiki-e/install-action@nextest

      - name: Build
        run: cargo build --verbose

      - name: Run unit tests
        run: cargo nextest run --profile ci --bins --verbose

      - name: Run smoke tests
        run: cargo nextest run --profile ci --test smoke_test --verbose

      - name: Run weak mode integration tests
        run: |
          # On macOS, we only support weak mode due to PF limitations
          # (PF translation rules cannot match on user/group)
          cargo nextest run --profile ci --test weak_integration --verbose

  test-linux:
    name: Linux Tests
    runs-on: [self-hosted, linux]

    steps:
      - name: Fix permissions from previous runs
        run: |
          # Clean up any files left from previous sudo runs before checkout
          # Use GITHUB_WORKSPACE parent directory or current working directory
          WORK_DIR="${GITHUB_WORKSPACE:-$(pwd)}"
          if [ -d "$WORK_DIR" ]; then
<<<<<<< HEAD
            sudo chown -R $(whoami):$(whoami) "$WORK_DIR" || true
=======
            sudo chown -R ci:ci "$WORK_DIR" || true
          fi
          # Ensure cargo cache has correct permissions
          if [ -d /home/ci/.cargo ]; then
            sudo chown -R ci:ci /home/ci/.cargo || true
>>>>>>> 080f1faf
          fi

      - uses: actions/checkout@v4

      - name: Fix permissions on current directory
        run: |
          # Clean up any files left from previous sudo runs
          if [ -d target ]; then
<<<<<<< HEAD
            sudo chown -R $(whoami):$(whoami) target || true
          fi
          if [ -d ~/.cargo/registry ]; then
            sudo chown -R $(whoami):$(whoami) ~/.cargo/registry || true
          fi

      - name: Install nextest
        run: |
          source ~/.cargo/env
=======
            sudo chown -R ci:ci target || true
          fi
          # Fix cargo registry permissions to enable cache reuse
          if [ -d /home/ci/.cargo/registry ]; then
            sudo chown -R ci:ci /home/ci/.cargo/registry || true
          fi
          # Ensure git index cache has correct permissions
          if [ -d /home/ci/.cargo/git ]; then
            sudo chown -R ci:ci /home/ci/.cargo/git || true
          fi

      - name: Setup Rust environment and install nextest
        run: |
          # Ensure we're using the ci user's cargo
          export PATH="/home/ci/.cargo/bin:$PATH"
          export CARGO_HOME="/home/ci/.cargo"
          export RUSTUP_HOME="/home/ci/.rustup"
          
          # Install nextest if not already present
>>>>>>> 080f1faf
          if ! command -v cargo-nextest &> /dev/null; then
            cargo install cargo-nextest --locked
          fi

      - name: Build
        run: |
<<<<<<< HEAD
          source ~/.cargo/env
=======
          export PATH="/home/ci/.cargo/bin:$PATH"
          export CARGO_HOME="/home/ci/.cargo"
          export RUSTUP_HOME="/home/ci/.rustup"
          # Use incremental compilation for faster builds
          export CARGO_INCREMENTAL=1
>>>>>>> 080f1faf
          cargo build --verbose

      - name: Run unit tests
        run: |
<<<<<<< HEAD
          source ~/.cargo/env
          cargo nextest run --profile ci --bins --verbose

      - name: Run smoke tests
        run: |
          source ~/.cargo/env
          cargo nextest run --profile ci --test smoke_test --verbose

      - name: Run Linux jail integration tests
        run: |
          source ~/.cargo/env
          # Run all tests without CI workarounds since this is a self-hosted runner
          sudo -E $(which cargo) nextest run --profile ci --test linux_integration --verbose

      - name: Run isolated cleanup tests
        run: |
          source ~/.cargo/env
          # Run only the comprehensive cleanup and sigint tests with the feature flag
          # These tests need to run in isolation from other tests
          sudo -E $(which cargo) test --test linux_integration --features isolated-cleanup-tests -- test_comprehensive_resource_cleanup test_cleanup_after_sigint
=======
          export PATH="/home/ci/.cargo/bin:$PATH"
          export CARGO_HOME="/home/ci/.cargo"
          export RUSTUP_HOME="/home/ci/.rustup"
          cargo nextest run --profile ci --bins --verbose

      - name: Run smoke tests
        run: |
          export PATH="/home/ci/.cargo/bin:$PATH"
          export CARGO_HOME="/home/ci/.cargo"
          export RUSTUP_HOME="/home/ci/.rustup"
          cargo nextest run --profile ci --test smoke_test --verbose

      - name: Run Linux jail integration tests
        run: |
          export PATH="/home/ci/.cargo/bin:$PATH"
          export CARGO_HOME="/home/ci/.cargo"
          export RUSTUP_HOME="/home/ci/.rustup"
          # Run all tests without CI workarounds since this is a self-hosted runner
          # Preserve environment for sudo to maintain cargo paths
          sudo -E PATH="$PATH" CARGO_HOME="$CARGO_HOME" RUSTUP_HOME="$RUSTUP_HOME" $(which cargo) nextest run --profile ci --test linux_integration --verbose

      - name: Run isolated cleanup tests
        run: |
          export PATH="/home/ci/.cargo/bin:$PATH"
          export CARGO_HOME="/home/ci/.cargo"
          export RUSTUP_HOME="/home/ci/.rustup"
          # Run only the comprehensive cleanup and sigint tests with the feature flag
          # These tests need to run in isolation from other tests
          sudo -E PATH="$PATH" CARGO_HOME="$CARGO_HOME" RUSTUP_HOME="$RUSTUP_HOME" $(which cargo) test --test linux_integration --features isolated-cleanup-tests -- test_comprehensive_resource_cleanup test_cleanup_after_sigint
>>>>>>> 080f1faf

  test-weak:
    name: Weak Mode Integration Tests (Linux)
    runs-on: ubuntu-latest

    steps:
      - uses: actions/checkout@v4

      - name: Install Rust
        uses: dtolnay/rust-toolchain@stable
        with:
          toolchain: stable

      - name: Setup Rust cache
        uses: Swatinem/rust-cache@v2

      - name: Install nextest
        uses: taiki-e/install-action@nextest

      - name: Build
        run: cargo build --verbose

      - name: Run weak mode integration tests
        run: cargo nextest run --profile ci --test weak_integration --verbose

  clippy:
    name: Clippy (${{ matrix.os }})
    runs-on: ${{ matrix.os }}
    strategy:
      matrix:
        os: [ubuntu-latest, macos-latest]

    steps:
      - uses: actions/checkout@v4

      - name: Install Rust
        uses: dtolnay/rust-toolchain@stable
        with:
          toolchain: stable
          components: clippy

      - name: Setup Rust cache
        uses: Swatinem/rust-cache@v2

      - name: Run clippy
        run: cargo clippy --all-targets -- -D warnings

  fmt:
    name: Format
    runs-on: ubuntu-latest

    steps:
      - uses: actions/checkout@v4

      - name: Install Rust
        uses: dtolnay/rust-toolchain@stable
        with:
          toolchain: stable
          components: rustfmt

      - name: Check formatting
        run: cargo fmt -- --check<|MERGE_RESOLUTION|>--- conflicted
+++ resolved
@@ -55,34 +55,18 @@
           # Use GITHUB_WORKSPACE parent directory or current working directory
           WORK_DIR="${GITHUB_WORKSPACE:-$(pwd)}"
           if [ -d "$WORK_DIR" ]; then
-<<<<<<< HEAD
-            sudo chown -R $(whoami):$(whoami) "$WORK_DIR" || true
-=======
             sudo chown -R ci:ci "$WORK_DIR" || true
           fi
           # Ensure cargo cache has correct permissions
           if [ -d /home/ci/.cargo ]; then
             sudo chown -R ci:ci /home/ci/.cargo || true
->>>>>>> 080f1faf
           fi
-
       - uses: actions/checkout@v4
 
       - name: Fix permissions on current directory
         run: |
           # Clean up any files left from previous sudo runs
           if [ -d target ]; then
-<<<<<<< HEAD
-            sudo chown -R $(whoami):$(whoami) target || true
-          fi
-          if [ -d ~/.cargo/registry ]; then
-            sudo chown -R $(whoami):$(whoami) ~/.cargo/registry || true
-          fi
-
-      - name: Install nextest
-        run: |
-          source ~/.cargo/env
-=======
             sudo chown -R ci:ci target || true
           fi
           # Fix cargo registry permissions to enable cache reuse
@@ -102,48 +86,21 @@
           export RUSTUP_HOME="/home/ci/.rustup"
           
           # Install nextest if not already present
->>>>>>> 080f1faf
           if ! command -v cargo-nextest &> /dev/null; then
             cargo install cargo-nextest --locked
           fi
 
       - name: Build
         run: |
-<<<<<<< HEAD
-          source ~/.cargo/env
-=======
           export PATH="/home/ci/.cargo/bin:$PATH"
           export CARGO_HOME="/home/ci/.cargo"
           export RUSTUP_HOME="/home/ci/.rustup"
           # Use incremental compilation for faster builds
           export CARGO_INCREMENTAL=1
->>>>>>> 080f1faf
           cargo build --verbose
 
       - name: Run unit tests
         run: |
-<<<<<<< HEAD
-          source ~/.cargo/env
-          cargo nextest run --profile ci --bins --verbose
-
-      - name: Run smoke tests
-        run: |
-          source ~/.cargo/env
-          cargo nextest run --profile ci --test smoke_test --verbose
-
-      - name: Run Linux jail integration tests
-        run: |
-          source ~/.cargo/env
-          # Run all tests without CI workarounds since this is a self-hosted runner
-          sudo -E $(which cargo) nextest run --profile ci --test linux_integration --verbose
-
-      - name: Run isolated cleanup tests
-        run: |
-          source ~/.cargo/env
-          # Run only the comprehensive cleanup and sigint tests with the feature flag
-          # These tests need to run in isolation from other tests
-          sudo -E $(which cargo) test --test linux_integration --features isolated-cleanup-tests -- test_comprehensive_resource_cleanup test_cleanup_after_sigint
-=======
           export PATH="/home/ci/.cargo/bin:$PATH"
           export CARGO_HOME="/home/ci/.cargo"
           export RUSTUP_HOME="/home/ci/.rustup"
@@ -173,7 +130,6 @@
           # Run only the comprehensive cleanup and sigint tests with the feature flag
           # These tests need to run in isolation from other tests
           sudo -E PATH="$PATH" CARGO_HOME="$CARGO_HOME" RUSTUP_HOME="$RUSTUP_HOME" $(which cargo) test --test linux_integration --features isolated-cleanup-tests -- test_comprehensive_resource_cleanup test_cleanup_after_sigint
->>>>>>> 080f1faf
 
   test-weak:
     name: Weak Mode Integration Tests (Linux)
